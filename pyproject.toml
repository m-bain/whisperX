--- conflicted
+++ resolved
@@ -12,22 +12,13 @@
     "ctranslate2>=4.5.0",
     "faster-whisper>=1.1.1",
     "nltk>=3.9.1",
-<<<<<<< HEAD
     # Restrict numpy, onnxruntime, pandas to be compatible with Python 3.9
     "numpy>=2.0.2,<2.1.0",
     "onnxruntime>=1.19,<1.20.0",
     "pandas>=2.2.3,<2.3.0",
-    "pyannote-audio>=3.3.2",
+    "pyannote-audio>=3.3.2,<4.0.0",
     "torch>=2.7.1",
     "torchaudio",
-=======
-    "numpy>=2.0.2",
-    "onnxruntime>=1.19",
-    "pandas>=2.2.3",
-    "pyannote-audio>=3.3.2,<4.0.0",
-    "torch>=2.5.1",
-    "torchaudio>=2.5.1",
->>>>>>> b1c8ac7d
     "transformers>=4.48.0",
     "triton>=3.3.0; sys_platform == 'linux'" # only install triton on Linux
 ]
