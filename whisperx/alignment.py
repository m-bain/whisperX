""""
Forced Alignment with Whisper
C. Max Bain
"""
from dataclasses import dataclass
from typing import Iterable, Union, List

import numpy as np
import pandas as pd
import torch
import torchaudio
from transformers import Wav2Vec2ForCTC, Wav2Vec2Processor

from .audio import SAMPLE_RATE, load_audio
from .utils import interpolate_nans
from .types import AlignedTranscriptionResult, SingleSegment, SingleAlignedSegment, SingleWordSegment
import nltk
from nltk.tokenize.punkt import PunktSentenceTokenizer, PunktParameters

PUNKT_ABBREVIATIONS = ['dr', 'vs', 'mr', 'mrs', 'prof']

LANGUAGES_WITHOUT_SPACES = ["ja", "zh"]

DEFAULT_ALIGN_MODELS_TORCH = {
    "en": "WAV2VEC2_ASR_BASE_960H",
    "fr": "VOXPOPULI_ASR_BASE_10K_FR",
    "de": "VOXPOPULI_ASR_BASE_10K_DE",
    "es": "VOXPOPULI_ASR_BASE_10K_ES",
    "it": "VOXPOPULI_ASR_BASE_10K_IT",
}

DEFAULT_ALIGN_MODELS_HF = {
    "ja": "jonatasgrosman/wav2vec2-large-xlsr-53-japanese",
    "zh": "jonatasgrosman/wav2vec2-large-xlsr-53-chinese-zh-cn",
    "nl": "jonatasgrosman/wav2vec2-large-xlsr-53-dutch",
    "uk": "Yehor/wav2vec2-xls-r-300m-uk-with-small-lm",
    "pt": "jonatasgrosman/wav2vec2-large-xlsr-53-portuguese",
    "ar": "jonatasgrosman/wav2vec2-large-xlsr-53-arabic",
    "cs": "comodoro/wav2vec2-xls-r-300m-cs-250",
    "ru": "jonatasgrosman/wav2vec2-large-xlsr-53-russian",
    "pl": "jonatasgrosman/wav2vec2-large-xlsr-53-polish",
    "hu": "jonatasgrosman/wav2vec2-large-xlsr-53-hungarian",
    "fi": "jonatasgrosman/wav2vec2-large-xlsr-53-finnish",
    "fa": "jonatasgrosman/wav2vec2-large-xlsr-53-persian",
    "el": "jonatasgrosman/wav2vec2-large-xlsr-53-greek",
    "tr": "mpoyraz/wav2vec2-xls-r-300m-cv7-turkish",
    "da": "saattrupdan/wav2vec2-xls-r-300m-ftspeech",
    "he": "imvladikon/wav2vec2-xls-r-300m-hebrew",
    "vi": 'nguyenvulebinh/wav2vec2-base-vi',
    "ko": "kresnik/wav2vec2-large-xlsr-korean",
    "ur": "kingabzpro/wav2vec2-large-xls-r-300m-Urdu",
    "te": "anuragshas/wav2vec2-large-xlsr-53-telugu",
    "hi": "theainerd/Wav2Vec2-large-xlsr-hindi",
    "ca": "softcatala/wav2vec2-large-xlsr-catala",
    "ml": "gvs/wav2vec2-large-xlsr-malayalam",
<<<<<<< HEAD
    "no": "NbAiLab/nb-wav2vec2-1b-bokmaal-v2",
    "nn": "NbAiLab/nb-wav2vec2-1b-nynorsk",
=======
    "no": "NbAiLab/nb-wav2vec2-1b-bokmaal",
    "nn": "NbAiLab/nb-wav2vec2-300m-nynorsk",
    "sk": "comodoro/wav2vec2-xls-r-300m-sk-cv8",
    "sl": "anton-l/wav2vec2-large-xlsr-53-slovenian",
    "hr": "classla/wav2vec2-xls-r-parlaspeech-hr",
    "ro": "gigant/romanian-wav2vec2",
    "eu": "stefan-it/wav2vec2-large-xlsr-53-basque",
    "gl": "ifrz/wav2vec2-large-xlsr-galician",
    "ka": "xsway/wav2vec2-large-xlsr-georgian",
>>>>>>> 19eff8e7
}


def load_align_model(language_code, device, model_name=None, model_dir=None):
    if model_name is None:
        # use default model
        if language_code in DEFAULT_ALIGN_MODELS_TORCH:
            model_name = DEFAULT_ALIGN_MODELS_TORCH[language_code]
        elif language_code in DEFAULT_ALIGN_MODELS_HF:
            model_name = DEFAULT_ALIGN_MODELS_HF[language_code]
        else:
            print(f"There is no default alignment model set for this language ({language_code}).\
                Please find a wav2vec2.0 model finetuned on this language in https://huggingface.co/models, then pass the model name in --align_model [MODEL_NAME]")
            raise ValueError(f"No default align-model for language: {language_code}")

    if model_name in torchaudio.pipelines.__all__:
        pipeline_type = "torchaudio"
        bundle = torchaudio.pipelines.__dict__[model_name]
        align_model = bundle.get_model(dl_kwargs={"model_dir": model_dir}).to(device)
        labels = bundle.get_labels()
        align_dictionary = {c.lower(): i for i, c in enumerate(labels)}
    else:
        try:
            processor = Wav2Vec2Processor.from_pretrained(model_name)
            align_model = Wav2Vec2ForCTC.from_pretrained(model_name)
        except Exception as e:
            print(e)
            print(f"Error loading model from huggingface, check https://huggingface.co/models for finetuned wav2vec2.0 models")
            raise ValueError(f'The chosen align_model "{model_name}" could not be found in huggingface (https://huggingface.co/models) or torchaudio (https://pytorch.org/audio/stable/pipelines.html#id14)')
        pipeline_type = "huggingface"
        align_model = align_model.to(device)
        labels = processor.tokenizer.get_vocab()
        align_dictionary = {char.lower(): code for char,code in processor.tokenizer.get_vocab().items()}

    align_metadata = {"language": language_code, "dictionary": align_dictionary, "type": pipeline_type}

    return align_model, align_metadata


def align(
    transcript: Iterable[SingleSegment],
    model: torch.nn.Module,
    align_model_metadata: dict,
    audio: Union[str, np.ndarray, torch.Tensor],
    device: str,
    interpolate_method: str = "nearest",
    return_char_alignments: bool = False,
    print_progress: bool = False,
    combined_progress: bool = False,
) -> AlignedTranscriptionResult:
    """
    Align phoneme recognition predictions to known transcription.
    """
    
    if not torch.is_tensor(audio):
        if isinstance(audio, str):
            audio = load_audio(audio)
        audio = torch.from_numpy(audio)
    if len(audio.shape) == 1:
        audio = audio.unsqueeze(0)
    
    MAX_DURATION = audio.shape[1] / SAMPLE_RATE

    model_dictionary = align_model_metadata["dictionary"]
    model_lang = align_model_metadata["language"]
    model_type = align_model_metadata["type"]

    # 1. Preprocess to keep only characters in dictionary
    total_segments = len(transcript)
    for sdx, segment in enumerate(transcript):
        # strip spaces at beginning / end, but keep track of the amount.
        if print_progress:
            base_progress = ((sdx + 1) / total_segments) * 100
            percent_complete = (50 + base_progress / 2) if combined_progress else base_progress
            print(f"Progress: {percent_complete:.2f}%...")
            
        num_leading = len(segment["text"]) - len(segment["text"].lstrip())
        num_trailing = len(segment["text"]) - len(segment["text"].rstrip())
        text = segment["text"]

        # split into words
        if model_lang not in LANGUAGES_WITHOUT_SPACES:
            per_word = text.split(" ")
        else:
            per_word = text

        clean_char, clean_cdx = [], []
        for cdx, char in enumerate(text):
            char_ = char.lower()
            # wav2vec2 models use "|" character to represent spaces
            if model_lang not in LANGUAGES_WITHOUT_SPACES:
                char_ = char_.replace(" ", "|")
            
            # ignore whitespace at beginning and end of transcript
            if cdx < num_leading:
                pass
            elif cdx > len(text) - num_trailing - 1:
                pass
            elif char_ in model_dictionary.keys():
                clean_char.append(char_)
                clean_cdx.append(cdx)

        clean_wdx = []
        for wdx, wrd in enumerate(per_word):
            if any([c in model_dictionary.keys() for c in wrd]):
                clean_wdx.append(wdx)

                
        punkt_param = PunktParameters()
        punkt_param.abbrev_types = set(PUNKT_ABBREVIATIONS)
        sentence_splitter = PunktSentenceTokenizer(punkt_param)
        sentence_spans = list(sentence_splitter.span_tokenize(text))

        segment["clean_char"] = clean_char
        segment["clean_cdx"] = clean_cdx
        segment["clean_wdx"] = clean_wdx
        segment["sentence_spans"] = sentence_spans
    
    aligned_segments: List[SingleAlignedSegment] = []
    
    # 2. Get prediction matrix from alignment model & align
    for sdx, segment in enumerate(transcript):
        
        t1 = segment["start"]
        t2 = segment["end"]
        text = segment["text"]

        aligned_seg: SingleAlignedSegment = {
            "start": t1,
            "end": t2,
            "text": text,
            "words": [],
        }

        if return_char_alignments:
            aligned_seg["chars"] = []

        # check we can align
        if len(segment["clean_char"]) == 0:
            print(f'Failed to align segment ("{segment["text"]}"): no characters in this segment found in model dictionary, resorting to original...')
            aligned_segments.append(aligned_seg)
            continue

        if t1 >= MAX_DURATION:
            print(f'Failed to align segment ("{segment["text"]}"): original start time longer than audio duration, skipping...')
            aligned_segments.append(aligned_seg)
            continue

        text_clean = "".join(segment["clean_char"])
        tokens = [model_dictionary[c] for c in text_clean]

        f1 = int(t1 * SAMPLE_RATE)
        f2 = int(t2 * SAMPLE_RATE)

        # TODO: Probably can get some speedup gain with batched inference here
        waveform_segment = audio[:, f1:f2]
        # Handle the minimum input length for wav2vec2 models
        if waveform_segment.shape[-1] < 400:
            lengths = torch.as_tensor([waveform_segment.shape[-1]]).to(device)
            waveform_segment = torch.nn.functional.pad(
                waveform_segment, (0, 400 - waveform_segment.shape[-1])
            )
        else:
            lengths = None
            
        with torch.inference_mode():
            if model_type == "torchaudio":
                emissions, _ = model(waveform_segment.to(device), lengths=lengths)
            elif model_type == "huggingface":
                emissions = model(waveform_segment.to(device)).logits
            else:
                raise NotImplementedError(f"Align model of type {model_type} not supported.")
            emissions = torch.log_softmax(emissions, dim=-1)

        emission = emissions[0].cpu().detach()

        blank_id = 0
        for char, code in model_dictionary.items():
            if char == '[pad]' or char == '<pad>':
                blank_id = code

        trellis = get_trellis(emission, tokens, blank_id)
        path = backtrack(trellis, emission, tokens, blank_id)

        if path is None:
            print(f'Failed to align segment ("{segment["text"]}"): backtrack failed, resorting to original...')
            aligned_segments.append(aligned_seg)
            continue

        char_segments = merge_repeats(path, text_clean)

        duration = t2 -t1
        ratio = duration * waveform_segment.size(0) / (trellis.size(0) - 1)

        # assign timestamps to aligned characters
        char_segments_arr = []
        word_idx = 0
        for cdx, char in enumerate(text):
            start, end, score = None, None, None
            if cdx in segment["clean_cdx"]:
                char_seg = char_segments[segment["clean_cdx"].index(cdx)]
                start = round(char_seg.start * ratio + t1, 3)
                end = round(char_seg.end * ratio + t1, 3)
                score = round(char_seg.score, 3)

            char_segments_arr.append(
                {
                    "char": char,
                    "start": start,
                    "end": end,
                    "score": score,
                    "word-idx": word_idx,
                }
            )

            # increment word_idx, nltk word tokenization would probably be more robust here, but us space for now...
            if model_lang in LANGUAGES_WITHOUT_SPACES:
                word_idx += 1
            elif cdx == len(text) - 1 or text[cdx+1] == " ":
                word_idx += 1
            
        char_segments_arr = pd.DataFrame(char_segments_arr)

        aligned_subsegments = []
        # assign sentence_idx to each character index
        char_segments_arr["sentence-idx"] = None
        for sdx, (sstart, send) in enumerate(segment["sentence_spans"]):
            curr_chars = char_segments_arr.loc[(char_segments_arr.index >= sstart) & (char_segments_arr.index <= send)]
            char_segments_arr.loc[(char_segments_arr.index >= sstart) & (char_segments_arr.index <= send), "sentence-idx"] = sdx
        
            sentence_text = text[sstart:send]
            sentence_start = curr_chars["start"].min()
            end_chars = curr_chars[curr_chars["char"] != ' ']
            sentence_end = end_chars["end"].max()
            sentence_words = []

            for word_idx in curr_chars["word-idx"].unique():
                word_chars = curr_chars.loc[curr_chars["word-idx"] == word_idx]
                word_text = "".join(word_chars["char"].tolist()).strip()
                if len(word_text) == 0:
                    continue

                # dont use space character for alignment
                word_chars = word_chars[word_chars["char"] != " "]

                word_start = word_chars["start"].min()
                word_end = word_chars["end"].max()
                word_score = round(word_chars["score"].mean(), 3)

                # -1 indicates unalignable 
                word_segment = {"word": word_text}

                if not np.isnan(word_start):
                    word_segment["start"] = word_start
                if not np.isnan(word_end):
                    word_segment["end"] = word_end
                if not np.isnan(word_score):
                    word_segment["score"] = word_score

                sentence_words.append(word_segment)
            
            aligned_subsegments.append({
                "text": sentence_text,
                "start": sentence_start,
                "end": sentence_end,
                "words": sentence_words,
            })

            if return_char_alignments:
                curr_chars = curr_chars[["char", "start", "end", "score"]]
                curr_chars.fillna(-1, inplace=True)
                curr_chars = curr_chars.to_dict("records")
                curr_chars = [{key: val for key, val in char.items() if val != -1} for char in curr_chars]
                aligned_subsegments[-1]["chars"] = curr_chars

        aligned_subsegments = pd.DataFrame(aligned_subsegments)
        aligned_subsegments["start"] = interpolate_nans(aligned_subsegments["start"], method=interpolate_method)
        aligned_subsegments["end"] = interpolate_nans(aligned_subsegments["end"], method=interpolate_method)
        # concatenate sentences with same timestamps
        agg_dict = {"text": " ".join, "words": "sum"}
        if model_lang in LANGUAGES_WITHOUT_SPACES:
            agg_dict["text"] = "".join
        if return_char_alignments:
            agg_dict["chars"] = "sum"
        aligned_subsegments= aligned_subsegments.groupby(["start", "end"], as_index=False).agg(agg_dict)
        aligned_subsegments = aligned_subsegments.to_dict('records')
        aligned_segments += aligned_subsegments

    # create word_segments list
    word_segments: List[SingleWordSegment] = []
    for segment in aligned_segments:
        word_segments += segment["words"]

    return {"segments": aligned_segments, "word_segments": word_segments}

"""
source: https://pytorch.org/tutorials/intermediate/forced_alignment_with_torchaudio_tutorial.html
"""
def get_trellis(emission, tokens, blank_id=0):
    num_frame = emission.size(0)
    num_tokens = len(tokens)

    # Trellis has extra diemsions for both time axis and tokens.
    # The extra dim for tokens represents <SoS> (start-of-sentence)
    # The extra dim for time axis is for simplification of the code.
    trellis = torch.empty((num_frame + 1, num_tokens + 1))
    trellis[0, 0] = 0
    trellis[1:, 0] = torch.cumsum(emission[:, 0], 0)
    trellis[0, -num_tokens:] = -float("inf")
    trellis[-num_tokens:, 0] = float("inf")

    for t in range(num_frame):
        trellis[t + 1, 1:] = torch.maximum(
            # Score for staying at the same token
            trellis[t, 1:] + emission[t, blank_id],
            # Score for changing to the next token
            trellis[t, :-1] + emission[t, tokens],
        )
    return trellis

@dataclass
class Point:
    token_index: int
    time_index: int
    score: float

def backtrack(trellis, emission, tokens, blank_id=0):
    # Note:
    # j and t are indices for trellis, which has extra dimensions
    # for time and tokens at the beginning.
    # When referring to time frame index `T` in trellis,
    # the corresponding index in emission is `T-1`.
    # Similarly, when referring to token index `J` in trellis,
    # the corresponding index in transcript is `J-1`.
    j = trellis.size(1) - 1
    t_start = torch.argmax(trellis[:, j]).item()

    path = []
    for t in range(t_start, 0, -1):
        # 1. Figure out if the current position was stay or change
        # Note (again):
        # `emission[J-1]` is the emission at time frame `J` of trellis dimension.
        # Score for token staying the same from time frame J-1 to T.
        stayed = trellis[t - 1, j] + emission[t - 1, blank_id]
        # Score for token changing from C-1 at T-1 to J at T.
        changed = trellis[t - 1, j - 1] + emission[t - 1, tokens[j - 1]]

        # 2. Store the path with frame-wise probability.
        prob = emission[t - 1, tokens[j - 1] if changed > stayed else 0].exp().item()
        # Return token index and time index in non-trellis coordinate.
        path.append(Point(j - 1, t - 1, prob))

        # 3. Update the token
        if changed > stayed:
            j -= 1
            if j == 0:
                break
    else:
        # failed
        return None
    return path[::-1]

# Merge the labels
@dataclass
class Segment:
    label: str
    start: int
    end: int
    score: float

    def __repr__(self):
        return f"{self.label}\t({self.score:4.2f}): [{self.start:5d}, {self.end:5d})"

    @property
    def length(self):
        return self.end - self.start

def merge_repeats(path, transcript):
    i1, i2 = 0, 0
    segments = []
    while i1 < len(path):
        while i2 < len(path) and path[i1].token_index == path[i2].token_index:
            i2 += 1
        score = sum(path[k].score for k in range(i1, i2)) / (i2 - i1)
        segments.append(
            Segment(
                transcript[path[i1].token_index],
                path[i1].time_index,
                path[i2 - 1].time_index + 1,
                score,
            )
        )
        i1 = i2
    return segments

def merge_words(segments, separator="|"):
    words = []
    i1, i2 = 0, 0
    while i1 < len(segments):
        if i2 >= len(segments) or segments[i2].label == separator:
            if i1 != i2:
                segs = segments[i1:i2]
                word = "".join([seg.label for seg in segs])
                score = sum(seg.score * seg.length for seg in segs) / sum(seg.length for seg in segs)
                words.append(Segment(word, segments[i1].start, segments[i2 - 1].end, score))
            i1 = i2 + 1
            i2 = i1
        else:
            i2 += 1
    return words<|MERGE_RESOLUTION|>--- conflicted
+++ resolved
@@ -53,12 +53,8 @@
     "hi": "theainerd/Wav2Vec2-large-xlsr-hindi",
     "ca": "softcatala/wav2vec2-large-xlsr-catala",
     "ml": "gvs/wav2vec2-large-xlsr-malayalam",
-<<<<<<< HEAD
     "no": "NbAiLab/nb-wav2vec2-1b-bokmaal-v2",
     "nn": "NbAiLab/nb-wav2vec2-1b-nynorsk",
-=======
-    "no": "NbAiLab/nb-wav2vec2-1b-bokmaal",
-    "nn": "NbAiLab/nb-wav2vec2-300m-nynorsk",
     "sk": "comodoro/wav2vec2-xls-r-300m-sk-cv8",
     "sl": "anton-l/wav2vec2-large-xlsr-53-slovenian",
     "hr": "classla/wav2vec2-xls-r-parlaspeech-hr",
@@ -66,7 +62,6 @@
     "eu": "stefan-it/wav2vec2-large-xlsr-53-basque",
     "gl": "ifrz/wav2vec2-large-xlsr-galician",
     "ka": "xsway/wav2vec2-large-xlsr-georgian",
->>>>>>> 19eff8e7
 }
 
 
