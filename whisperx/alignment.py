--- conflicted
+++ resolved
@@ -58,13 +58,10 @@
     "sk": "comodoro/wav2vec2-xls-r-300m-sk-cv8",
     "sl": "anton-l/wav2vec2-large-xlsr-53-slovenian",
     "hr": "classla/wav2vec2-xls-r-parlaspeech-hr",
-<<<<<<< HEAD
+    "ro": "gigant/romanian-wav2vec2",
     "eu": "stefan-it/wav2vec2-large-xlsr-53-basque",
     "gl": "ifrz/wav2vec2-large-xlsr-galician",
-    "ka": "xsway/wav2vec2-large-xlsr-georgian"
-=======
-    "ro": "gigant/romanian-wav2vec2",
->>>>>>> 6f3bc5b7
+    "ka": "xsway/wav2vec2-large-xlsr-georgian",
 }
 
 
