--- conflicted
+++ resolved
@@ -324,11 +324,7 @@
         "max_new_tokens": None,
         "clip_timestamps": None,
         "hallucination_silence_threshold": None,
-<<<<<<< HEAD
-        "hotwords": None
-=======
         "hotwords": None,
->>>>>>> 7fdbd21f
     }
 
     if asr_options is not None:
