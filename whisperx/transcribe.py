--- conflicted
+++ resolved
@@ -593,24 +593,10 @@
 
     vad_pipeline = None
     if vad_filter:
-<<<<<<< HEAD
         vad_pipeline = VADSegmentPipeline(model_name = vad_model_name,
                                           device = device,
                                           hf_token = hf_token,
                                           chunk_length = CHUNK_LENGTH)
-=======
-        if hf_token is None:
-            print("Warning, no huggingface token used, needs to be saved in environment variable, otherwise will throw error loading VAD model...")
-        from pyannote.audio import Inference, Model
-        vad_pipeline = Inference(
-            Model.from_pretrained("pyannote/segmentation",
-                                  use_auth_token=hf_token),
-            pre_aggregation_hook=lambda segmentation: segmentation,
-            use_auth_token=hf_token,
-            device=torch.device(device),
-        )
->>>>>>> d1b4ff82
-
     diarize_pipeline = None
     if diarize:
         if hf_token is None:
