import numpy as np
import pandas as pd
from pyannote.audio import Pipeline
from typing import Optional, Union, Callable, Any
import torch

from whisperx.audio import load_audio, SAMPLE_RATE
from whisperx.types import TranscriptionResult, AlignedTranscriptionResult


class DiarizationPipeline:
    def __init__(
        self,
        model_name=None,
        use_auth_token=None,
        device: Optional[Union[str, torch.device]] = "cpu",
    ):
        if isinstance(device, str):
            device = torch.device(device)
        model_config = model_name or "pyannote/speaker-diarization-3.1"
        self.model = Pipeline.from_pretrained(model_config, use_auth_token=use_auth_token).to(device)

    def __call__(
        self,
        audio: Union[str, np.ndarray],
        num_speakers: Optional[int] = None,
        min_speakers: Optional[int] = None,
        max_speakers: Optional[int] = None,
<<<<<<< HEAD
        hook: Optional[Callable[[str, Any, str, float, float], None]] = None,
    ):
=======
        return_embeddings: bool = False,
    ) -> Union[tuple[pd.DataFrame, Optional[dict[str, list[float]]]], pd.DataFrame]:
        """
        Perform speaker diarization on audio.

        Args:
            audio: Path to audio file or audio array
            num_speakers: Exact number of speakers (if known)
            min_speakers: Minimum number of speakers to detect
            max_speakers: Maximum number of speakers to detect
            return_embeddings: Whether to return speaker embeddings

        Returns:
            If return_embeddings is True:
                Tuple of (diarization dataframe, speaker embeddings dictionary)
            Otherwise:
                Just the diarization dataframe
        """
>>>>>>> 2d9ce443
        if isinstance(audio, str):
            audio = load_audio(audio)
        audio_data = {
            'waveform': torch.from_numpy(audio[None, :]),
            'sample_rate': SAMPLE_RATE
        }
<<<<<<< HEAD
        
        # Call the model with the pyannote hook
        segments = self.model(
            audio_data, 
            num_speakers=num_speakers, 
            min_speakers=min_speakers, 
            max_speakers=max_speakers,
            hook=hook
        )
        
        # Convert to DataFrame
        diarize_df = pd.DataFrame(segments.itertracks(yield_label=True), columns=['segment', 'label', 'speaker'])
        diarize_df['start'] = diarize_df['segment'].apply(lambda x: x.start)
        diarize_df['end'] = diarize_df['segment'].apply(lambda x: x.end)
        
        return diarize_df
=======

        if return_embeddings:
            diarization, embeddings = self.model(
                audio_data,
                num_speakers=num_speakers,
                min_speakers=min_speakers,
                max_speakers=max_speakers,
                return_embeddings=True,
            )
        else:
            diarization = self.model(
                audio_data,
                num_speakers=num_speakers,
                min_speakers=min_speakers,
                max_speakers=max_speakers,
            )
            embeddings = None

        diarize_df = pd.DataFrame(diarization.itertracks(yield_label=True), columns=['segment', 'label', 'speaker'])
        diarize_df['start'] = diarize_df['segment'].apply(lambda x: x.start)
        diarize_df['end'] = diarize_df['segment'].apply(lambda x: x.end)

        if return_embeddings and embeddings is not None:
            speaker_embeddings = {speaker: embeddings[s].tolist() for s, speaker in enumerate(diarization.labels())}
            return diarize_df, speaker_embeddings
        
        # For backwards compatibility
        if return_embeddings:
            return diarize_df, None
        else:
            return diarize_df
>>>>>>> 2d9ce443


def assign_word_speakers(
    diarize_df: pd.DataFrame,
    transcript_result: Union[AlignedTranscriptionResult, TranscriptionResult],
<<<<<<< HEAD
    fill_nearest=False,
) -> Union[AlignedTranscriptionResult, TranscriptionResult]:
=======
    speaker_embeddings: Optional[dict[str, list[float]]] = None,
    fill_nearest: bool = False,
) -> Union[AlignedTranscriptionResult, TranscriptionResult]:
    """
    Assign speakers to words and segments in the transcript.

    Args:
        diarize_df: Diarization dataframe from DiarizationPipeline
        transcript_result: Transcription result to augment with speaker labels
        speaker_embeddings: Optional dictionary mapping speaker IDs to embedding vectors
        fill_nearest: If True, assign speakers even when there's no direct time overlap

    Returns:
        Updated transcript_result with speaker assignments and optionally embeddings
    """
>>>>>>> 2d9ce443
    transcript_segments = transcript_result["segments"]
    for seg in transcript_segments:
        # assign speaker to segment (if any)
        diarize_df['intersection'] = np.minimum(diarize_df['end'], seg['end']) - np.maximum(diarize_df['start'], seg['start'])
        diarize_df['union'] = np.maximum(diarize_df['end'], seg['end']) - np.minimum(diarize_df['start'], seg['start'])
        # remove no hit, otherwise we look for closest (even negative intersection...)
        if not fill_nearest:
            dia_tmp = diarize_df[diarize_df['intersection'] > 0]
        else:
            dia_tmp = diarize_df
        if len(dia_tmp) > 0:
            # sum over speakers
            speaker = dia_tmp.groupby("speaker")["intersection"].sum().sort_values(ascending=False).index[0]
            seg["speaker"] = speaker
        
        # assign speaker to words
        if 'words' in seg:
            for word in seg['words']:
                if 'start' in word:
                    diarize_df['intersection'] = np.minimum(diarize_df['end'], word['end']) - np.maximum(diarize_df['start'], word['start'])
                    diarize_df['union'] = np.maximum(diarize_df['end'], word['end']) - np.minimum(diarize_df['start'], word['start'])
                    # remove no hit
                    if not fill_nearest:
                        dia_tmp = diarize_df[diarize_df['intersection'] > 0]
                    else:
                        dia_tmp = diarize_df
                    if len(dia_tmp) > 0:
                        # sum over speakers
                        speaker = dia_tmp.groupby("speaker")["intersection"].sum().sort_values(ascending=False).index[0]
                        word["speaker"] = speaker

    # Add speaker embeddings to the result if provided
    if speaker_embeddings is not None:
        transcript_result["speaker_embeddings"] = speaker_embeddings

    return transcript_result


class Segment:
    def __init__(self, start:int, end:int, speaker:Optional[str]=None):
        self.start = start
        self.end = end
        self.speaker = speaker<|MERGE_RESOLUTION|>--- conflicted
+++ resolved
@@ -26,10 +26,7 @@
         num_speakers: Optional[int] = None,
         min_speakers: Optional[int] = None,
         max_speakers: Optional[int] = None,
-<<<<<<< HEAD
         hook: Optional[Callable[[str, Any, str, float, float], None]] = None,
-    ):
-=======
         return_embeddings: bool = False,
     ) -> Union[tuple[pd.DataFrame, Optional[dict[str, list[float]]]], pd.DataFrame]:
         """
@@ -40,6 +37,7 @@
             num_speakers: Exact number of speakers (if known)
             min_speakers: Minimum number of speakers to detect
             max_speakers: Maximum number of speakers to detect
+            hook: Optional callback function for pyannote progress
             return_embeddings: Whether to return speaker embeddings
 
         Returns:
@@ -48,31 +46,12 @@
             Otherwise:
                 Just the diarization dataframe
         """
->>>>>>> 2d9ce443
         if isinstance(audio, str):
             audio = load_audio(audio)
         audio_data = {
             'waveform': torch.from_numpy(audio[None, :]),
             'sample_rate': SAMPLE_RATE
         }
-<<<<<<< HEAD
-        
-        # Call the model with the pyannote hook
-        segments = self.model(
-            audio_data, 
-            num_speakers=num_speakers, 
-            min_speakers=min_speakers, 
-            max_speakers=max_speakers,
-            hook=hook
-        )
-        
-        # Convert to DataFrame
-        diarize_df = pd.DataFrame(segments.itertracks(yield_label=True), columns=['segment', 'label', 'speaker'])
-        diarize_df['start'] = diarize_df['segment'].apply(lambda x: x.start)
-        diarize_df['end'] = diarize_df['segment'].apply(lambda x: x.end)
-        
-        return diarize_df
-=======
 
         if return_embeddings:
             diarization, embeddings = self.model(
@@ -80,6 +59,7 @@
                 num_speakers=num_speakers,
                 min_speakers=min_speakers,
                 max_speakers=max_speakers,
+                hook=hook,
                 return_embeddings=True,
             )
         else:
@@ -88,6 +68,7 @@
                 num_speakers=num_speakers,
                 min_speakers=min_speakers,
                 max_speakers=max_speakers,
+                hook=hook,
             )
             embeddings = None
 
@@ -104,16 +85,11 @@
             return diarize_df, None
         else:
             return diarize_df
->>>>>>> 2d9ce443
 
 
 def assign_word_speakers(
     diarize_df: pd.DataFrame,
     transcript_result: Union[AlignedTranscriptionResult, TranscriptionResult],
-<<<<<<< HEAD
-    fill_nearest=False,
-) -> Union[AlignedTranscriptionResult, TranscriptionResult]:
-=======
     speaker_embeddings: Optional[dict[str, list[float]]] = None,
     fill_nearest: bool = False,
 ) -> Union[AlignedTranscriptionResult, TranscriptionResult]:
@@ -129,7 +105,6 @@
     Returns:
         Updated transcript_result with speaker assignments and optionally embeddings
     """
->>>>>>> 2d9ce443
     transcript_segments = transcript_result["segments"]
     for seg in transcript_segments:
         # assign speaker to segment (if any)
