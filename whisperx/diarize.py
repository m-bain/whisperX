import numpy as np
import pandas as pd
from pyannote.audio import Pipeline
from typing import Optional, Union
import torch

from .audio import load_audio, SAMPLE_RATE
from .types import TranscriptionResult, AlignedTranscriptionResult


class DiarizationPipeline:
    def __init__(
        self,
        model_name="pyannote/speaker-diarization-3.1",
        use_auth_token=None,
        device: Optional[Union[str, torch.device]] = "cpu",
    ):
        if isinstance(device, str):
            device = torch.device(device)
        self.model = Pipeline.from_pretrained(model_name, use_auth_token=use_auth_token).to(device)

<<<<<<< HEAD
    def __call__(self, audio: Union[str, np.ndarray], num_speakers=None, min_speakers=None, max_speakers=None, return_embeddings=False):
=======
    def __call__(
        self,
        audio: Union[str, np.ndarray],
        num_speakers: Optional[int] = None,
        min_speakers: Optional[int] = None,
        max_speakers: Optional[int] = None,
    ):
>>>>>>> 8c58c546
        if isinstance(audio, str):
            audio = load_audio(audio)
        audio_data = {
            'waveform': torch.from_numpy(audio[None, :]),
            'sample_rate': SAMPLE_RATE
        }

        result = self.model(audio_data, num_speakers=num_speakers, min_speakers=min_speakers, max_speakers=max_speakers, return_embeddings=return_embeddings)

        diarization = result[0] if return_embeddings else result
        embeddings = result[1] if return_embeddings else None

        diarize_df = pd.DataFrame(diarization.itertracks(yield_label=True), columns=['segment', 'label', 'speaker'])
        diarize_df['start'] = diarize_df['segment'].apply(lambda x: x.start)
        diarize_df['end'] = diarize_df['segment'].apply(lambda x: x.end)

        speaker_embeddings = {speaker: embeddings[s].tolist() for s, speaker in enumerate(diarization.labels())} if embeddings is not None else None

        return diarize_df, speaker_embeddings

<<<<<<< HEAD
def assign_word_speakers(diarize_df, transcript_result, speaker_embeddings=None, fill_nearest=False):
=======
def assign_word_speakers(
    diarize_df: pd.DataFrame,
    transcript_result: Union[AlignedTranscriptionResult, TranscriptionResult],
    fill_nearest=False,
) -> dict:
>>>>>>> 8c58c546
    transcript_segments = transcript_result["segments"]
    for seg in transcript_segments:
        # assign speaker to segment (if any)
        diarize_df['intersection'] = np.minimum(diarize_df['end'], seg['end']) - np.maximum(diarize_df['start'], seg['start'])
        diarize_df['union'] = np.maximum(diarize_df['end'], seg['end']) - np.minimum(diarize_df['start'], seg['start'])
        # remove no hit, otherwise we look for closest (even negative intersection...)
        if not fill_nearest:
            dia_tmp = diarize_df[diarize_df['intersection'] > 0]
        else:
            dia_tmp = diarize_df
        if len(dia_tmp) > 0:
            # sum over speakers
            speaker = dia_tmp.groupby("speaker")["intersection"].sum().sort_values(ascending=False).index[0]
            seg["speaker"] = speaker
        
        # assign speaker to words
        if 'words' in seg:
            for word in seg['words']:
                if 'start' in word:
                    diarize_df['intersection'] = np.minimum(diarize_df['end'], word['end']) - np.maximum(diarize_df['start'], word['start'])
                    diarize_df['union'] = np.maximum(diarize_df['end'], word['end']) - np.minimum(diarize_df['start'], word['start'])
                    # remove no hit
                    if not fill_nearest:
                        dia_tmp = diarize_df[diarize_df['intersection'] > 0]
                    else:
                        dia_tmp = diarize_df
                    if len(dia_tmp) > 0:
                        # sum over speakers
                        speaker = dia_tmp.groupby("speaker")["intersection"].sum().sort_values(ascending=False).index[0]
                        word["speaker"] = speaker

    if speaker_embeddings is not None:
        transcript_result["speaker_embeddings"] = speaker_embeddings

    return transcript_result


class Segment:
    def __init__(self, start:int, end:int, speaker:Optional[str]=None):
        self.start = start
        self.end = end
        self.speaker = speaker<|MERGE_RESOLUTION|>--- conflicted
+++ resolved
@@ -19,17 +19,14 @@
             device = torch.device(device)
         self.model = Pipeline.from_pretrained(model_name, use_auth_token=use_auth_token).to(device)
 
-<<<<<<< HEAD
-    def __call__(self, audio: Union[str, np.ndarray], num_speakers=None, min_speakers=None, max_speakers=None, return_embeddings=False):
-=======
     def __call__(
         self,
         audio: Union[str, np.ndarray],
         num_speakers: Optional[int] = None,
         min_speakers: Optional[int] = None,
         max_speakers: Optional[int] = None,
+        return_embeddings: bool = False,
     ):
->>>>>>> 8c58c546
         if isinstance(audio, str):
             audio = load_audio(audio)
         audio_data = {
@@ -50,15 +47,12 @@
 
         return diarize_df, speaker_embeddings
 
-<<<<<<< HEAD
-def assign_word_speakers(diarize_df, transcript_result, speaker_embeddings=None, fill_nearest=False):
-=======
 def assign_word_speakers(
     diarize_df: pd.DataFrame,
     transcript_result: Union[AlignedTranscriptionResult, TranscriptionResult],
-    fill_nearest=False,
+    speaker_embeddings: Optional[dict] = None,
+    fill_nearest: bool = False,
 ) -> dict:
->>>>>>> 8c58c546
     transcript_segments = transcript_result["segments"]
     for seg in transcript_segments:
         # assign speaker to segment (if any)
