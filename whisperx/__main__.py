--- conflicted
+++ resolved
@@ -23,11 +23,7 @@
     parser = argparse.ArgumentParser(formatter_class=argparse.ArgumentDefaultsHelpFormatter)
     parser.add_argument("audio", nargs="+", type=str, help="audio file(s) to transcribe")
     parser.add_argument("--model", default="small", help="name of the Whisper model to use")
-<<<<<<< HEAD
-    parser.add_argument("--backend", default="faster-whisper", choices=["faster-whisper", "mlx"], help="backend to use for ASR inference")
-=======
     parser.add_argument("--backend", default="auto", choices=["auto", "mlx", "standard", "batch"], help="backend to use for transcription (MLX-only fork, always uses MLX)")
->>>>>>> 34714f50
     parser.add_argument("--model_cache_only", type=str2bool, default=False, help="If True, will not attempt to download models, instead using cached models from --model_dir")
     parser.add_argument("--model_dir", type=str, default=None, help="the path to save model files; uses ~/.cache/whisper by default")
     parser.add_argument("--device", default="cuda" if torch.cuda.is_available() else "cpu", help="device to use for PyTorch inference")
